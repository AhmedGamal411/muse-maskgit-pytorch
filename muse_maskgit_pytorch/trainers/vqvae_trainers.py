from datetime import datetime
from pathlib import Path
from shutil import rmtree

import numpy as np
import torch
from accelerate import Accelerator, DistributedDataParallelKwargs, DistributedType
from beartype import beartype
from diffusers.optimization import get_scheduler
from einops import rearrange
from ema_pytorch import EMA
from lion_pytorch import Lion
from PIL import Image
from torch import nn
from torch.optim import Adam, AdamW
from torch.optim.lr_scheduler import LRScheduler
from torch.utils.data import DataLoader, random_split
from torch.utils.tensorboard import SummaryWriter
from torchvision.utils import make_grid, save_image

from muse_maskgit_pytorch.trainers.base_accelerated_trainer import (
    BaseAcceleratedTrainer,
    get_optimizer,
)
from muse_maskgit_pytorch.vqgan_vae import VQGanVAE


def noop(*args, **kwargs):
    pass


def accum_log(log, new_logs):
    for key, new_value in new_logs.items():
        old_value = log.get(key, 0.0)
        log[key] = old_value + new_value
    return log


def exists(val):
    return val is not None


class VQGanVAETrainer(BaseAcceleratedTrainer):
    def __init__(
            self,
            vae: VQGanVAE,
            dataloader: DataLoader,
            valid_dataloader: DataLoader,
            accelerator: Accelerator,
            *,
            current_step,
            num_train_steps,
            num_epochs: int = 5,
            gradient_accumulation_steps=1,
            max_grad_norm=None,
            save_results_every=100,
            save_model_every=1000,
            results_dir="./results",
            logging_dir="./results/logs",
            apply_grad_penalty_every=4,
            lr=3e-4,
            lr_scheduler_type="constant",
            lr_warmup_steps=500,
            discr_max_grad_norm=None,
            use_ema=True,
            ema_beta=0.995,
            ema_update_after_step=0,
            ema_update_every=1,
            clear_previous_experiments=False,
            validation_image_scale: float = 1.0,
            only_save_last_checkpoint=False,
            optimizer="Adam",
            weight_decay=0.0,
            use_8bit_adam=False,
            num_cycles=1,
            scheduler_power=1.0
    ):
        super().__init__(
            dataloader,
            valid_dataloader,
            accelerator,
            current_step=current_step,
            num_train_steps=num_train_steps,
            num_epochs=num_epochs,
            gradient_accumulation_steps=gradient_accumulation_steps,
            max_grad_norm=max_grad_norm,
            save_results_every=save_results_every,
            save_model_every=save_model_every,
            results_dir=results_dir,
            logging_dir=logging_dir,
            apply_grad_penalty_every=apply_grad_penalty_every,
            clear_previous_experiments=clear_previous_experiments,
            validation_image_scale=validation_image_scale,
            only_save_last_checkpoint=only_save_last_checkpoint,
        )

        # vae
        self.model = vae

        all_parameters = set(vae.parameters())
        discr_parameters = set(vae.discr.parameters())
        vae_parameters = all_parameters - discr_parameters

        # optimizers
        self.optim = get_optimizer(use_8bit_adam, optimizer, vae_parameters, lr, weight_decay)
        self.discr_optim = get_optimizer(use_8bit_adam, optimizer, discr_parameters, lr, weight_decay)
<<<<<<< HEAD

=======
        
>>>>>>> f624b629
        if self.num_train_steps > 0:
            self.num_lr_steps = self.num_train_steps * self.gradient_accumulation_steps
        else:
            self.num_lr_steps = self.num_epochs * len(self.dl)
<<<<<<< HEAD

=======
        
>>>>>>> f624b629
        self.lr_scheduler: LRScheduler = get_scheduler(
            lr_scheduler_type,
            optimizer=self.optim,
            num_warmup_steps=lr_warmup_steps * self.gradient_accumulation_steps,
            num_training_steps=self.num_lr_steps,
            num_cycles=num_cycles,
            power=scheduler_power,
        )

        self.lr_scheduler_discr: LRScheduler = get_scheduler(
            lr_scheduler_type,
            optimizer=self.discr_optim,
            num_warmup_steps=lr_warmup_steps * self.gradient_accumulation_steps,
            num_training_steps=self.num_lr_steps,
            num_cycles=num_cycles,
            power=scheduler_power,
        )

        self.discr_max_grad_norm = discr_max_grad_norm

        # prepare with accelerator

        (
            self.model,
            self.optim,
            self.discr_optim,
            self.dl,
            self.valid_dl,
            self.lr_scheduler,
            self.lr_scheduler_discr,
        ) = accelerator.prepare(
            self.model,
            self.optim,
            self.discr_optim,
            self.dl,
            self.valid_dl,
            self.lr_scheduler,
            self.lr_scheduler_discr,
        )
        self.model.train()

        self.use_ema = use_ema

        if use_ema:
            self.ema_model = EMA(
                vae,
                update_after_step=ema_update_after_step,
                update_every=ema_update_every,
            )
            self.ema_model = accelerator.prepare(self.ema_model)

    def load(self, path):
        pkg = super().load(path)
        self.discr_optim.load_state_dict(pkg["discr_optim"])

    def save(self, path):
        if not self.is_local_main_process:
            return

        pkg = dict(
            model=self.get_state_dict(self.model),
            optim=self.optim.state_dict(),
            discr_optim=self.discr_optim.state_dict(),
        )
        self.accelerator.save(pkg, path)

    def log_validation_images(self, logs, steps):
        log_imgs = []
        self.model.eval()

        try:
            valid_data = next(self.valid_dl_iter)
        except StopIteration:
            self.valid_dl_iter = iter(self.valid_dl)
            valid_data = next(self.valid_dl_iter)

        valid_data = valid_data.to(self.device)

        recons = self.model(valid_data, return_recons=True)

        # else save a grid of images

        imgs_and_recons = torch.stack((valid_data, recons), dim=0)
        imgs_and_recons = rearrange(imgs_and_recons, "r b ... -> (b r) ...")

        imgs_and_recons = imgs_and_recons.detach().cpu().float().clamp(0.0, 1.0)
        grid = make_grid(imgs_and_recons, nrow=2, normalize=True, value_range=(0, 1))

        logs["reconstructions"] = grid
        save_file = str(self.results_dir / f"{steps}.png")
        save_image(grid, save_file)
        log_imgs.append(Image.open(save_file))
        super().log_validation_images(log_imgs, steps, prompts=["vae"])
        self.model.train()

    def train(self):
        self.steps = self.steps + 1
        device = self.device
        self.model.train()

        if self.accelerator.is_main_process:
            proc_label = f"[P{self.accelerator.process_index:03d}][Master]"
        else:
            proc_label = f"[P{self.accelerator.process_index:03d}][Worker]"

        for epoch in range(self.num_epochs):
            for img in self.dl:
                loss = 0.0
                steps = int(self.steps.item())

                apply_grad_penalty = (steps % self.apply_grad_penalty_every) == 0

                discr = self.model.module.discr if self.is_distributed else self.model.discr
                if self.use_ema:
                    ema_model = self.ema_model.module if self.is_distributed else self.ema_model

                # logs

                logs = {}

                # update vae (generator)

                img = img.to(device)

                with self.accelerator.autocast():
                    loss = self.model(img, add_gradient_penalty=apply_grad_penalty, return_loss=True)

                self.accelerator.backward(loss / self.gradient_accumulation_steps)
                if self.max_grad_norm is not None and self.accelerator.sync_gradients:
                    self.accelerator.clip_grad_norm_(self.model.parameters(), self.max_grad_norm)

                accum_log(logs, {"Train/vae_loss": loss.item() / self.gradient_accumulation_steps})

                self.lr_scheduler.step()
                self.lr_scheduler_discr.step()
                self.optim.step()
                self.optim.zero_grad()

                loss = 0.0

                # update discriminator

                if exists(discr):
                    self.discr_optim.zero_grad()

                    with torch.cuda.amp.autocast():
                        loss = self.model(img, return_discr_loss=True)

                    self.accelerator.backward(loss / self.gradient_accumulation_steps)
                    if self.discr_max_grad_norm is not None and self.accelerator.sync_gradients:
                        self.accelerator.clip_grad_norm_(self.model.parameters(), self.max_grad_norm)

                    accum_log(
                        logs,
                        {"Train/discr_loss": loss.item() / self.gradient_accumulation_steps},
                    )

                    self.discr_optim.step()

                # log

                self.accelerator.print(f"[E{epoch + 1}][S{steps:05d}]{proc_label}: "
                                       f"vae loss: {logs['Train/vae_loss']} - "
                                       f"discr loss: {logs['Train/discr_loss']} - "
                                       f"lr: {self.lr_scheduler.get_last_lr()[0]}")

                logs["lr"] = self.lr_scheduler.get_last_lr()[0]
                self.accelerator.log(logs, step=steps)

                # update exponential moving averaged generator

                if self.use_ema:
                    ema_model.update()

                # sample results every so often

                if (steps % self.save_results_every) == 0:
                    self.log_validation_images(logs, steps)
<<<<<<< HEAD
                    self.accelerator.print(
                        f"[E{epoch + 1}][S{steps:05d}]{proc_label}: saving to {str(self.results_dir)}")
=======
                    self.accelerator.print(f"[E{epoch + 1}][S{steps:05d}]{proc_label}: saving to {str(self.results_dir)}")
>>>>>>> f624b629

                # save model every so often
                self.accelerator.wait_for_everyone()
                if self.is_main_process and (steps % self.save_model_every) == 0:
                    state_dict = self.accelerator.unwrap_model(self.model).state_dict()
                    file_name = f"vae.{steps}.pt" if not self.only_save_last_checkpoint else "vae.pt"
                    model_path = str(self.results_dir / file_name)
                    self.accelerator.save(state_dict, model_path)

                    if self.use_ema:
                        ema_state_dict = self.accelerator.unwrap_model(self.ema_model).state_dict()
                        file_name = f"vae.{steps}.ema.pt" if not self.only_save_last_checkpoint else "vae.ema.pt"
                        model_path = str(self.results_dir / file_name)
                        self.accelerator.save(ema_state_dict, model_path)

                    self.accelerator.print(
                        f"[E{epoch + 1}][S{steps:05d}]{proc_label}: saving model to {str(self.results_dir)}")

                self.steps += 1

            if self.num_train_steps > 0 and self.steps >= int(self.steps.item()):
                self.accelerator.print(f"[E{epoch + 1}][S{steps:05d}]{proc_label}: "
                                       f"[STOP EARLY]: Stopping training early...")
                break

        # Loop finished, save model
        self.accelerator.wait_for_everyone()
        if self.is_main_process:
            state_dict = self.accelerator.unwrap_model(self.model).state_dict()
            file_name = f"vae.{steps}.pt" if not self.only_save_last_checkpoint else "vae.pt"
            model_path = str(self.results_dir / file_name)
            self.accelerator.save(state_dict, model_path)

            if self.use_ema:
                ema_state_dict = self.accelerator.unwrap_model(self.ema_model).state_dict()
                file_name = f"vae.{steps}.ema.pt" if not self.only_save_last_checkpoint else "vae.ema.pt"
                model_path = str(self.results_dir / file_name)
                self.accelerator.save(ema_state_dict, model_path)

            self.accelerator.print(
                f"[E{self.num_epochs}][S{steps:05d}]{proc_label}: saving model to {str(self.results_dir)}")<|MERGE_RESOLUTION|>--- conflicted
+++ resolved
@@ -104,20 +104,12 @@
         # optimizers
         self.optim = get_optimizer(use_8bit_adam, optimizer, vae_parameters, lr, weight_decay)
         self.discr_optim = get_optimizer(use_8bit_adam, optimizer, discr_parameters, lr, weight_decay)
-<<<<<<< HEAD
-
-=======
         
->>>>>>> f624b629
         if self.num_train_steps > 0:
             self.num_lr_steps = self.num_train_steps * self.gradient_accumulation_steps
         else:
             self.num_lr_steps = self.num_epochs * len(self.dl)
-<<<<<<< HEAD
-
-=======
         
->>>>>>> f624b629
         self.lr_scheduler: LRScheduler = get_scheduler(
             lr_scheduler_type,
             optimizer=self.optim,
@@ -296,12 +288,7 @@
 
                 if (steps % self.save_results_every) == 0:
                     self.log_validation_images(logs, steps)
-<<<<<<< HEAD
-                    self.accelerator.print(
-                        f"[E{epoch + 1}][S{steps:05d}]{proc_label}: saving to {str(self.results_dir)}")
-=======
                     self.accelerator.print(f"[E{epoch + 1}][S{steps:05d}]{proc_label}: saving to {str(self.results_dir)}")
->>>>>>> f624b629
 
                 # save model every so often
                 self.accelerator.wait_for_everyone()
